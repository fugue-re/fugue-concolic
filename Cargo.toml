--- conflicted
+++ resolved
@@ -16,13 +16,8 @@
 dyn-clone = "1"
 either = "1"
 fnv = "1"
-<<<<<<< HEAD
-fugue = { version = "0.2", registry = "fugue" }
-metaemu = { version = "0.3"}
-=======
-fugue = { version = "0.2", registry = "fugue", default-features = false }
-fuguex = { version = "0.2", registry = "fugue", default-features = false }
->>>>>>> 51cc99b7
+fugue = { version = "0.2", registry = "fugue" , default-features = false }
+metaemu = { version = "0.3", default-features = false }
 fxhash = "0.2"
 hashconsing = "1"
 intervals = { version = "0.1", registry = "fugue" }
